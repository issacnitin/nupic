--- conflicted
+++ resolved
@@ -2,11 +2,8 @@
 
 ## 0.0.1 (in progress): Pre-pre release, mostly deployment testing
 
-<<<<<<< HEAD
 * Parsing python requirements in setuptools so they are included within published packages (working toward releases).
-=======
 * Setting up python wheels packaging and upload to S3 for future distribution.
->>>>>>> a54a8ef5
 * Implement logic for reusing segments, to enforce a fixed-size connectivity (nupic.core).
 * Added CHANGELOG.md to track changes for versions.
 * Added version.txt file to root, read by setuptools to establish version.