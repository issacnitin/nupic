# ----------------------------------------------------------------------
# Numenta Platform for Intelligent Computing (NuPIC)
# Copyright (C) 2013, Numenta, Inc.  Unless you have an agreement
# with Numenta, Inc., for a separate license for this software code, the
# following terms and conditions apply:
#
# This program is free software: you can redistribute it and/or modify
# it under the terms of the GNU General Public License version 3 as
# published by the Free Software Foundation.
#
# This program is distributed in the hope that it will be useful,
# but WITHOUT ANY WARRANTY; without even the implied warranty of
# MERCHANTABILITY or FITNESS FOR A PARTICULAR PURPOSE.
# See the GNU General Public License for more details.
#
# You should have received a copy of the GNU General Public License
# along with this program.  If not, see http://www.gnu.org/licenses.
#
# http://numenta.org/licenses/
# ----------------------------------------------------------------------

import math
import numpy

from nupic.data import SENTINEL_VALUE_FOR_MISSING_DATA
from nupic.data.fieldmeta import FieldMetaType
from nupic.bindings.math import SM32, GetNTAReal
from nupic.encoders.base import Encoder, EncoderResult


############################################################################
class ScalarEncoder(Encoder):
  """
  A scalar encoder encodes a numeric (floating point) value into an array
  of bits. The output is 0's except for a contiguous block of 1's. The
  location of this contiguous block varies continuously with the input value.

  The encoding is linear. If you want a nonlinear encoding, just transform
  the scalar (e.g. by applying a logarithm function) before encoding.
  It is not recommended to bin the data as a pre-processing step, e.g.
  "1" = $0 - $.20, "2" = $.21-$0.80, "3" = $.81-$1.20, etc. as this
  removes a lot of information and prevents nearby values from overlapping
  in the output. Instead, use a continuous transformation that scales
  the data (a piecewise transformation is fine).


  Parameters:
  -----------------------------------------------------------------------------
  w --        The number of bits that are set to encode a single value - the
                "width" of the output signal
              restriction: w must be odd to avoid centering problems.

  minval --   The minimum value of the input signal.

  maxval --   The upper bound of the input signal

  periodic -- If true, then the input value "wraps around" such that minval = maxval
              For a periodic value, the input must be strictly less than maxval,
              otherwise maxval is a true upper bound.

  There are three mutually exclusive parameters that determine the overall size of
  of the output. Only one of these should be specifed to the constructor:

  n      --      The number of bits in the output. Must be greater than or equal to w
  radius --      Two inputs separated by more than the radius have non-overlapping
                  representations. Two inputs separated by less than the radius will
                  in general overlap in at least some of their bits. You can think
                  of this as the radius of the input.
  resolution --  Two inputs separated by greater than, or equal to the resolution are guaranteed
                  to have different representations.

  Note: radius and resolution are specified w.r.t the input, not output. w is
  specified w.r.t. the output.

  Example:
  day of week.
  w = 3
  Minval = 1 (Monday)
  Maxval = 8 (Monday)
  periodic = true
  n = 14
  [equivalently: radius = 1.5 or resolution = 0.5]

  The following values would encode midnight -- the start of the day
  monday (1)   -> 11000000000001
  tuesday(2)   -> 01110000000000
  wednesday(3) -> 00011100000000
  ...
  sunday (7)   -> 10000000000011

  Since the resolution is 12 hours, we can also encode noon, as
  monday noon  -> 11100000000000
  monday midnt-> 01110000000000
  tuesday noon -> 00111000000000
  etc.


  It may not be natural to specify "n", especially with non-periodic
  data. For example, consider encoding an input with a range of 1-10
  (inclusive) using an output width of 5.  If you specify resolution =
  1, this means that inputs of 1 and 2 have different outputs, though
  they overlap, but 1 and 1.5 might not have different outputs.
  This leads to a 14-bit representation like this:

  1 ->  11111000000000  (14 bits total)
  2 ->  01111100000000
  ...
  10->  00000000011111
  [resolution = 1; n=14; radius = 5]

  You could specify resolution = 0.5, which gives
  1   -> 11111000... (22 bits total)
  1.5 -> 011111.....
  2.0 -> 0011111....
  [resolution = 0.5; n=22; radius=2.5]

  You could specify radius = 1, which gives
  1   -> 111110000000....  (50 bits total)
  2   -> 000001111100....
  3   -> 000000000011111...
  ...
  10  ->                           .....000011111
  [radius = 1; resolution = 0.2; n=50]


  An N/M encoding can also be used to encode a binary value,
  where we want more than one bit to represent each state.
  For example, we could have: w = 5, minval = 0, maxval = 1,
  radius = 1 (which is equivalent to n=10)
  0 -> 1111100000
  1 -> 0000011111


  Implementation details:
  --------------------------------------------------------------------------
  range = maxval - minval
  h = (w-1)/2  (half-width)
  resolution = radius / w
  n = w * range/radius (periodic)
  n = w * range/radius + 2 * h (non-periodic)

  """

  ############################################################################
<<<<<<< HEAD
  def __init__(self, w, minval, maxval, periodic=False, n=0, radius=0,
                resolution=0, name=None, verbosity=0, clipInput=False, forced=False):
=======
  def __init__(self,
               w,
               minval,
               maxval,
               periodic=False,
               n=0,
               radius=0,
               resolution=0,
               name=None,
               verbosity=0,
               clipInput=False):
>>>>>>> 99dd8c46
    """

    w -- number of bits to set in output
    minval -- minimum input value
    maxval -- maximum input value (input is strictly less if periodic == True)

    Exactly one of n, radius, resolution must be set. "0" is a special
    value that means "not set".

    n -- number of bits in the representation (must be > w)
    radius -- inputs separated by more than, or equal to this distance will have non-overlapping
              representations
    resolution -- inputs separated by more than, or equal to this distance will have different
              representations

    name -- an optional string which will become part of the description

    clipInput -- if true, non-periodic inputs smaller than minval or greater
            than maxval will be clipped to minval/maxval

    forced -- if true, skip some safety checks (for compatibility reasons), default false

    See class documentation for more information.
    """

    assert isinstance(w, int)
    self.encoders = None
    self.verbosity = verbosity
    self.w = w
    if (w % 2 == 0):
      raise Exception("Width must be an odd number (%f)" % w)

    self.minval = minval
    self.maxval = maxval

    self.periodic = periodic
    self.clipInput = clipInput

    self.halfwidth = (w - 1) / 2

    # For non-periodic inputs, padding is the number of bits "outside" the range,
    # on each side. I.e. the representation of minval is centered on some bit, and
    # there are "padding" bits to the left of that centered bit; similarly with
    # bits to the right of the center bit of maxval
    if self.periodic:
      self.padding = 0
    else:
      self.padding = self.halfwidth

    if (minval is not None and maxval is not None):
      if (minval >= maxval):
        raise Exception("The encoder for %s is invalid. minval %s is greater than "
                      "or equal to maxval %s. minval must be strictly less "
                      "than maxval." % (name, minval, maxval))

      self.rangeInternal = float(self.maxval - self.minval)

    # There are three different ways of thinking about the representation. Handle
    # each case here.
    self._initEncoder(w, minval, maxval, n, radius, resolution)

    # nInternal represents the output area excluding the possible padding on each
    #  side
    self.nInternal = self.n - 2 * self.padding

    # Our name
    if name is not None:
      self.name = name
    else:
      self.name = "[%s:%s]" % (self.minval, self.maxval)

    # This matrix is used for the topDownCompute. We build it the first time
    #  topDownCompute is called
    self._topDownMappingM = None
    self._topDownValues = None

    # This list is created by getBucketValues() the first time it is called,
    #  and re-created whenever our buckets would be re-arranged.
    self._bucketValues = None

    # checks for likely mistakes in encoder settings
    if not forced:
      self._checkReasonableSettings()


  ############################################################################
  def _initEncoder(self, w, minval, maxval, n, radius, resolution):
    """ (helper function)  There are three different ways of thinking about the representation. 
     Handle each case here."""
    if n != 0:
      assert radius == 0
      assert resolution == 0
      assert n > w
      self.n = n

      if (minval is not None and maxval is not None):
        if not self.periodic:
          self.resolution = float(self.rangeInternal) / (self.n - self.w)
        else:
          self.resolution = float(self.rangeInternal) / (self.n)

        self.radius = self.w * self.resolution

        if self.periodic:
          self.range = self.rangeInternal
        else:
          self.range = self.rangeInternal + self.resolution

    else:
      if radius != 0:
        assert resolution == 0
        self.radius = radius
        self.resolution = float(self.radius) / w
      elif resolution != 0:
        self.resolution = resolution
        self.radius = self.resolution * self.w
      else:
        raise Exception("One of n, radius, resolution must be specified for a ScalarEncoder")

      if self.periodic:
        self.range = self.rangeInternal
      else:
        self.range = self.rangeInternal + self.resolution

      nfloat = self.w * (self.range / self.radius) + 2 * self.padding
      self.n = int(math.ceil(nfloat))

  ############################################################################
  def _checkReasonableSettings(self):
    """(helper function) check if the settings are reasonable for SP to work"""
    # checks for likely mistakes in encoder settings
    if self.w < 21:
      raise RuntimeError("Number of bits in the SDR (%d) must be greater than 2, and recommended >= 21 (use forced=True to override)"
                         % self.w)


  ############################################################################
  def getDecoderOutputFieldTypes(self):
    """ [Encoder class virtual method override]
    """
    return (FieldMetaType.float, )


  ############################################################################
  def getWidth(self):
    return self.n


  ############################################################################
  def _recalcParams(self):
    self.rangeInternal = float(self.maxval - self.minval)

    if not self.periodic:
      self.resolution = float(self.rangeInternal) / (self.n - self.w)
    else:
      self.resolution = float(self.rangeInternal) / (self.n)

    self.radius = self.w * self.resolution

    if self.periodic:
      self.range = self.rangeInternal
    else:
      self.range = self.rangeInternal + self.resolution

    name = "[%s:%s]" % (self.minval, self.maxval)

  ############################################################################
  def getDescription(self):
    return [(self.name, 0)]


  ############################################################################
  def _getFirstOnBit(self, input):
    """ Return the bit offset of the first bit to be set in the encoder output.
    For periodic encoders, this can be a negative number when the encoded output
    wraps around. """

    if input == SENTINEL_VALUE_FOR_MISSING_DATA:
      return [None]

    else:
      if input < self.minval:
        # Don't clip periodic inputs. Out-of-range input is always an error
        if self.clipInput and not self.periodic:
          if self.verbosity > 0:
            print "Clipped input %s=%.2f to minval %.2f" % (self.name, input,
                                                            self.minval)
          input = self.minval
        else:
          raise Exception('input (%s) less than range (%s - %s)' %
                          (str(input), str(self.minval), str(self.maxval)))

      if self.periodic:
        # Don't clip periodic inputs. Out-of-range input is always an error
        if input >= self.maxval:
          raise Exception('input (%s) greater than periodic range (%s - %s)' %
                          (str(input), str(self.minval), str(self.maxval)))
      else:
        if input > self.maxval:
          if self.clipInput:
            if self.verbosity > 0:
              print "Clipped input %s=%.2f to maxval %.2f" % (self.name, input,
                                                              self.maxval)
            input = self.maxval
          else:
            raise Exception('input (%s) greater than range (%s - %s)' %
                            (str(input), str(self.minval), str(self.maxval)))

      if self.periodic:
        centerbin = int((input - self.minval) * self.nInternal / self.range) \
                      + self.padding
      else:
        centerbin = int(((input - self.minval) + self.resolution/2) \
                          / self.resolution ) + self.padding


      # We use the first bit to be set in the encoded output as the bucket index
      minbin = centerbin - self.halfwidth
      return [minbin]

  ############################################################################
  def getBucketIndices(self, input):
    """ See method description in base.py """

    if type(input) is float and math.isnan(input):
      input = SENTINEL_VALUE_FOR_MISSING_DATA

    if input == SENTINEL_VALUE_FOR_MISSING_DATA:
      return [None]

    minbin = self._getFirstOnBit(input)[0]

    # For periodic encoders, the bucket index is the index of the center bit
    if self.periodic:
      bucketIdx = minbin + self.halfwidth
      if bucketIdx < 0:
        bucketIdx += self.n

    # for non-periodic encoders, the bucket index is the index of the left bit
    else:
      bucketIdx = minbin

    return [bucketIdx]

  ############################################################################
  def encodeIntoArray(self, input, output, learn=True):
    """ See method description in base.py """

    if type(input) is float and math.isnan(input):
      input = SENTINEL_VALUE_FOR_MISSING_DATA

    # Get the bucket index to use
    bucketIdx = self._getFirstOnBit(input)[0]

    if bucketIdx is None:
      # None is returned for missing value
      output[0:self.n] = 0  #TODO: should all 1s, or random SDR be returned instead? 

    else:
      # The bucket index is the index of the first bit to set in the output
      output[:self.n] = 0
      minbin = bucketIdx
      maxbin = minbin + 2*self.halfwidth
      if self.periodic:
        # Handle the edges by computing wrap-around
        if maxbin >= self.n:
          bottombins = maxbin - self.n + 1
          output[:bottombins] = 1
          maxbin = self.n - 1
        if minbin < 0:
          topbins = -minbin
          output[self.n - topbins:self.n] = 1
          minbin = 0

      assert minbin >= 0
      assert maxbin < self.n
      # set the output (except for periodic wraparound)
      output[minbin:maxbin + 1] = 1

    # Debug the decode() method
    if self.verbosity >= 2:
      print
      print "input:", input
      print "range:", self.minval, "-", self.maxval
      print "n:", self.n, "w:", self.w, "resolution:", self.resolution, \
            "radius", self.radius, "periodic:", self.periodic
      print "output:",
      self.pprint(output)
      print "input desc:", self.decodedToStr(self.decode(output))


  ############################################################################
  def decode(self, encoded, parentFieldName=''):
    """ See the function description in base.py
    """

    # For now, we simply assume any top-down output greater than 0
    #  is ON. Eventually, we will probably want to incorporate the strength
    #  of each top-down output.
    tmpOutput = numpy.array(encoded[:self.n] > 0).astype(encoded.dtype)
    if not tmpOutput.any():
      return (dict(), [])

    # ------------------------------------------------------------------------
    # First, assume the input pool is not sampled 100%, and fill in the
    #  "holes" in the encoded representation (which are likely to be present
    #  if this is a coincidence that was learned by the SP).

    # Search for portions of the output that have "holes"
    maxZerosInARow = self.halfwidth
    for i in xrange(maxZerosInARow):
      searchStr = numpy.ones(i + 3, dtype=encoded.dtype)
      searchStr[1:-1] = 0
      subLen = len(searchStr)

      # Does this search string appear in the output?
      if self.periodic:
        for j in xrange(self.n):
          outputIndices = numpy.arange(j, j + subLen)
          outputIndices %= self.n
          if numpy.array_equal(searchStr, tmpOutput[outputIndices]):
            tmpOutput[outputIndices] = 1

      else:
        for j in xrange(self.n - subLen + 1):
          if numpy.array_equal(searchStr, tmpOutput[j:j + subLen]):
            tmpOutput[j:j + subLen] = 1


    if self.verbosity >= 2:
      print "raw output:", encoded[:self.n]
      print "filtered output:", tmpOutput

    # ------------------------------------------------------------------------
    # Find each run of 1's.
    nz = tmpOutput.nonzero()[0]
    runs = []     # will be tuples of (startIdx, runLength)
    run = [nz[0], 1]
    i = 1
    while (i < len(nz)):
      if nz[i] == run[0] + run[1]:
        run[1] += 1
      else:
        runs.append(run)
        run = [nz[i], 1]
      i += 1
    runs.append(run)

    # If we have a periodic encoder, merge the first and last run if they
    #  both go all the way to the edges
    if self.periodic and len(runs) > 1:
      if runs[0][0] == 0 and runs[-1][0] + runs[-1][1] == self.n:
        runs[-1][1] += runs[0][1]
        runs = runs[1:]


    # ------------------------------------------------------------------------
    # Now, for each group of 1's, determine the "left" and "right" edges, where
    #  the "left" edge is inset by halfwidth and the "right" edge is inset by
    #  halfwidth.
    # For a group of width w or less, the "left" and "right" edge are both at
    #   the center position of the group.
    ranges = []
    for run in runs:
      (start, runLen) = run
      if runLen <= self.w:
        left = right = start + runLen / 2
      else:
        left = start + self.halfwidth
        right = start + runLen - 1 - self.halfwidth

      # Convert to input space.
      if not self.periodic:
        inMin = (left - self.padding) * self.resolution + self.minval
        inMax = (right - self.padding) * self.resolution + self.minval
      else:
        inMin = (left - self.padding) * self.range / self.nInternal + self.minval
        inMax = (right - self.padding) * self.range / self.nInternal + self.minval
      # Handle wrap-around if periodic
      if self.periodic:
        if inMin >= self.maxval:
          inMin -= self.range
          inMax -= self.range

      # Clip low end
      if inMin < self.minval:
        inMin = self.minval
      if inMax < self.minval:
        inMax = self.minval

      # If we have a periodic encoder, and the max is past the edge, break into
      #  2 separate ranges
      if self.periodic and inMax >= self.maxval:
        ranges.append([inMin, self.maxval])
        ranges.append([self.minval, inMax - self.range])
      else:
        if inMax > self.maxval:
          inMax = self.maxval
        if inMin > self.maxval:
          inMin = self.maxval
        ranges.append([inMin, inMax])

    desc = self._generateRangeDescription(ranges)
    # Return result
    if parentFieldName != '':
      fieldName = "%s.%s" % (parentFieldName, self.name)
    else:
      fieldName = self.name

    return ({fieldName: (ranges, desc)}, [fieldName])

  #############################################################################
  def _generateRangeDescription(self, ranges):
    """generate description from a text description of the ranges"""
    desc = ""
    numRanges = len(ranges)
    for i in xrange(numRanges):
      if ranges[i][0] != ranges[i][1]:
        desc += "%.2f-%.2f" % (ranges[i][0], ranges[i][1])
      else:
        desc += "%.2f" % (ranges[i][0])
      if i < numRanges - 1:
        desc += ", "
    return desc


  ############################################################################
  def _getTopDownMapping(self):
    """ Return the interal _topDownMappingM matrix used for handling the
    bucketInfo() and topDownCompute() methods. This is a matrix, one row per
    category (bucket) where each row contains the encoded output for that
    category.
    """

    # Do we need to build up our reverse mapping table?
    if self._topDownMappingM is None:

      # The input scalar value corresponding to each possible output encoding
      if self.periodic:
        self._topDownValues = numpy.arange(self.minval + self.resolution / 2.0,
                                           self.maxval,
                                           self.resolution)
      else:
        #Number of values is (max-min)/resolutions
        self._topDownValues = numpy.arange(self.minval,
                                           self.maxval + self.resolution / 2.0,
                                           self.resolution)

      # Each row represents an encoded output pattern
      numCategories = len(self._topDownValues)
      self._topDownMappingM = SM32(numCategories, self.n)

      outputSpace = numpy.zeros(self.n, dtype=GetNTAReal())
      for i in xrange(numCategories):
        value = self._topDownValues[i]
        value = max(value, self.minval)
        value = min(value, self.maxval)
        self.encodeIntoArray(value, outputSpace, learn=False)
        self._topDownMappingM.setRowFromDense(i, outputSpace)

    return self._topDownMappingM


  ############################################################################
  def getBucketValues(self):
    """ See the function description in base.py """

    # Need to re-create?
    if self._bucketValues is None:
      topDownMappingM = self._getTopDownMapping()
      numBuckets = topDownMappingM.nRows()
      self._bucketValues = []
      for bucketIdx in range(numBuckets):
        self._bucketValues.append(self.getBucketInfo([bucketIdx])[0].value)

    return self._bucketValues


  ############################################################################
  def getBucketInfo(self, buckets):
    """ See the function description in base.py """
    
    # Get/generate the topDown mapping table
    #NOTE: although variable topDownMappingM is unused, some (bad-style) actions
    #are executed during _getTopDownMapping() so this line must stay here
    topDownMappingM = self._getTopDownMapping()

    # The "category" is simply the bucket index
    category = buckets[0]
    encoding = self._topDownMappingM.getRow(category)

    # Which input value does this correspond to?
    if self.periodic:
      inputVal = self.minval + self.resolution/2 + category * self.resolution
    else:
      inputVal = self.minval + category * self.resolution

    return [EncoderResult(value=inputVal, scalar=inputVal, encoding=encoding)]



  ############################################################################
  def topDownCompute(self, encoded):
    """ See the function description in base.py
    """

    # Get/generate the topDown mapping table
    topDownMappingM = self._getTopDownMapping()

    # See which "category" we match the closest.
    category = topDownMappingM.rightVecProd(encoded).argmax()

    # Return that bucket info
    return self.getBucketInfo([category])


  ############################################################################
  def closenessScores(self, expValues, actValues, fractional=True):
    """ See the function description in base.py
    """

    expValue = expValues[0]
    actValue = actValues[0]
    if self.periodic:
      expValue = expValue % self.maxval
      actValue = actValue % self.maxval

    err = abs(expValue - actValue)
    if self.periodic:
      err = min(err, self.maxval - err)
    if fractional:
      pctErr = float(err) / (self.maxval - self.minval)
      pctErr = min(1.0, pctErr)
      closeness = 1.0 - pctErr
    else:
      closeness = err

    return numpy.array([closeness])


  ############################################################################
  def dump(self):
    print "ScalarEncoder:"
    print "  min: %f" % self.minval
    print "  max: %f" % self.maxval
    print "  w:   %d" % self.w
    print "  n:   %d" % self.n
    print "  resolution: %f" % self.resolution
    print "  radius:     %f" % self.radius
    print "  periodic: %s" % self.periodic
    print "  nInternal: %d" % self.nInternal
    print "  rangeInternal: %f" % self.rangeInternal
    print "  padding: %d" % self.padding<|MERGE_RESOLUTION|>--- conflicted
+++ resolved
@@ -142,10 +142,6 @@
   """
 
   ############################################################################
-<<<<<<< HEAD
-  def __init__(self, w, minval, maxval, periodic=False, n=0, radius=0,
-                resolution=0, name=None, verbosity=0, clipInput=False, forced=False):
-=======
   def __init__(self,
                w,
                minval,
@@ -156,8 +152,8 @@
                resolution=0,
                name=None,
                verbosity=0,
-               clipInput=False):
->>>>>>> 99dd8c46
+               clipInput=False,
+               forced=False):
     """
 
     w -- number of bits to set in output
