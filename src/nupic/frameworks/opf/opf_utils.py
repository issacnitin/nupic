# ----------------------------------------------------------------------
# Numenta Platform for Intelligent Computing (NuPIC)
# Copyright (C) 2013, Numenta, Inc.  Unless you have an agreement
# with Numenta, Inc., for a separate license for this software code, the
# following terms and conditions apply:
#
# This program is free software: you can redistribute it and/or modify
# it under the terms of the GNU Affero Public License version 3 as
# published by the Free Software Foundation.
#
# This program is distributed in the hope that it will be useful,
# but WITHOUT ANY WARRANTY; without even the implied warranty of
# MERCHANTABILITY or FITNESS FOR A PARTICULAR PURPOSE.
# See the GNU Affero Public License for more details.
#
# You should have received a copy of the GNU Affero Public License
# along with this program.  If not, see http://www.gnu.org/licenses.
#
# http://numenta.org/licenses/
# ----------------------------------------------------------------------

# This file contains utility functions that are used
# internally by the prediction framework. It should not be
# imported by description files. (see helpers.py)


import os
import inspect
import logging
import re
from collections import namedtuple

import nupic.data.jsonhelpers as jsonhelpers
from nupic.support.enum import Enum



class InferenceElement(Enum(
              prediction="prediction",
              encodings="encodings",
              classification="classification",
              anomalyScore="anomalyScore",
              anomalyLabel="anomalyLabel",
              classConfidences="classConfidences",
              multiStepPredictions="multiStepPredictions",
              multiStepBestPredictions="multiStepBestPredictions",
              multiStepBucketLikelihoods="multiStepBucketLikelihoods",
              multiStepBucketValues="multiStepBucketValues",
              )):
  """
  The concept of InferenceElements is a key part of the OPF. A model's inference
  may have multiple parts to it. For example, a model may output both a
  prediction and an anomaly score. Models output their set of inferences as a
  dictionary that is keyed by the enumerated type InferenceElement. Each entry
  in an inference dictionary is considered a separate inference element, and is
  handled independently by the OPF.
  """

  __inferenceInputMap = {
    "prediction":               "dataRow",
    "encodings":                "dataEncodings",
    "classification":           "category",
    "classConfidences":         "category",
    "multiStepPredictions":     "dataDict",
    "multiStepBestPredictions": "dataDict",
  }

  __temporalInferenceElements = None

  @staticmethod
  def getInputElement(inferenceElement):
    """
    Get the sensor input element that corresponds to the given inference
    element. This is mainly used for metrics and prediction logging

    :param inferenceElement: (:class:`.InferenceElement`)
    :return: (string) name of sensor input element
    """
    return InferenceElement.__inferenceInputMap.get(inferenceElement, None)

  @staticmethod
  def isTemporal(inferenceElement):
    """
    .. note:: This should only be checked IF THE MODEL'S INFERENCE TYPE IS ALSO
       TEMPORAL. That is, a temporal model CAN have non-temporal inference
       elements, but a non-temporal model CANNOT have temporal inference
       elements.

    :param inferenceElement: (:class:`.InferenceElement`)
    :return: (bool) ``True`` if the inference from this time step is predicted
             the input for the NEXT time step.
    """
    if InferenceElement.__temporalInferenceElements is None:
      InferenceElement.__temporalInferenceElements = \
                                set([InferenceElement.prediction])

    return inferenceElement in InferenceElement.__temporalInferenceElements

  @staticmethod
  def getTemporalDelay(inferenceElement, key=None):
    """
    :param inferenceElement: (:class:`.InferenceElement`) value being delayed
    :param key: (string) If the inference is a dictionary type, this specifies
                key for the sub-inference that is being delayed.
    :return: (int) the number of records that elapse between when an inference
             is made and when the corresponding input record will appear. For
             example, a multistep prediction for 3 timesteps out will have a
             delay of 3.
    """
    # -----------------------------------------------------------------------
    # For next step prediction, we shift by 1
    if inferenceElement in (InferenceElement.prediction,
                            InferenceElement.encodings):
      return 1
    # -----------------------------------------------------------------------
    # For classification, anomaly scores, the inferences immediately succeed the
    # inputs
    if inferenceElement in (InferenceElement.anomalyScore,
                            InferenceElement.anomalyLabel,
                            InferenceElement.classification,
                            InferenceElement.classConfidences):
      return 0
    # -----------------------------------------------------------------------
    # For multistep prediction, the delay is based on the key in the inference
    # dictionary
    if inferenceElement in (InferenceElement.multiStepPredictions,
                            InferenceElement.multiStepBestPredictions,
                            InferenceElement.multiStepBucketLikelihoods):
      return int(key)

    # -----------------------------------------------------------------------
    # default: return 0
    return 0

  @staticmethod
  def getMaxDelay(inferences):
    """
    :param inferences: (dict) where the keys are :class:`.InferenceElement`s
    :return: (int) the maximum delay for the :class:`.InferenceElement`s in
             the inference dictionary
    """
    maxDelay = 0
    for inferenceElement, inference in inferences.iteritems():
      if isinstance(inference, dict):
        for key in inference.iterkeys():
          maxDelay = max(InferenceElement.getTemporalDelay(inferenceElement,
                                                            key),
                         maxDelay)
      else:
        maxDelay = max(InferenceElement.getTemporalDelay(inferenceElement),
                       maxDelay)


    return maxDelay

class InferenceType(Enum("TemporalNextStep",
                         "TemporalClassification",
                         "NontemporalClassification",
                         "TemporalAnomaly",
                         "NontemporalAnomaly",
                         "TemporalMultiStep",
                         "NontemporalMultiStep")):
  """
  Enum: one of the following:

  - ``TemporalNextStep``
  - ``TemporalClassification``
  - ``NontemporalClassification``
  - ``TemporalAnomaly``
  - ``NontemporalAnomaly``
  - ``TemporalMultiStep``
  - ``NontemporalMultiStep``
  """


  __temporalInferenceTypes = None

  @staticmethod
  def isTemporal(inferenceType):
    """
    :param inferenceType: (:class:`.InferenceType`)
    :return: (bool) `True` if the inference type is 'temporal', i.e. requires a
             temporal memory in the network.
    """
    if InferenceType.__temporalInferenceTypes is None:
      InferenceType.__temporalInferenceTypes = \
                                set([InferenceType.TemporalNextStep,
                                     InferenceType.TemporalClassification,
                                     InferenceType.TemporalAnomaly,
                                     InferenceType.TemporalMultiStep,
                                     InferenceType.NontemporalMultiStep])

    return inferenceType in InferenceType.__temporalInferenceTypes




class SensorInput(object):
  """
  Represents the mapping of a given inputRecord by the sensor region's encoder.

  This represents the input record, as it appears right before it is encoded.
  This may differ from the raw input in that certain input fields (such as
  DateTime fields) may be split into multiple encoded fields.

  :param dataRow: A data row that is the sensor's ``sourceOut`` mapping of the
                  supplied inputRecord.

  :param dataEncodings: A list of the corresponding bit-array encodings of each
                  value in "dataRow"

  :param sequenceReset:  The sensor's "resetOut" signal (0 or 1) emitted by the
                  sensor's compute logic on the supplied inputRecord; provided
                  for analysis and diagnostics.

  :param dataDict: The raw encoded input to the sensor
  :param category: the categoryOut on the sensor region

  """

  __slots__ = (
    "dataRow", "dataDict", "dataEncodings", "sequenceReset", "category"
  )

  def __init__(self, dataRow=None, dataDict=None, dataEncodings=None,
               sequenceReset=None, category=None):
    self.dataRow = dataRow
    self.dataDict = dataDict
    self.dataEncodings = dataEncodings
    self.sequenceReset = sequenceReset
    self.category = category

  def __repr__(self):
    return "SensorInput("\
          "\tdataRow={0}\n"\
          "\tdataDict={1}\n"\
          "\tdataEncodings={2}\n"\
          "\tsequenceReset={3}\n"\
          "\tcategory={4}\n"\
          ")".format(self.dataRow,
                     self.dataDict,
                     self.dataEncodings,
                     self.sequenceReset,
                     self.category)

  def _asdict(self):
    return dict(dataRow=self.dataRow,
                dataDict=self.dataDict,
                dataEncodings=self.dataEncodings,
                sequenceReset=self.sequenceReset,
                category=self.category)



class ClassifierInput(object):
  """
  Represents the mapping of a given inputRecord by the classifier input encoder.

  :param dataRow: A data row that is the sensor's "sourceOut" mapping of the
                  supplied inputRecord. See :class:`.SensorInput` class for
                  additional details.
  :param bucketIndex: (int) the classifier input encoder's mapping of the
                  dataRow.
  """

  __slots__ = ("dataRow", "bucketIndex")

  def __init__(self, dataRow=None, bucketIndex=None):
    self.dataRow = dataRow
    self.bucketIndex = bucketIndex

  def __repr__(self):
    return "ClassifierInput("\
          "\tdataRow={0}\n"\
          "\tbucketIndex={1}\n"\
          ")".format(self.dataRow,
                     self.bucketIndex)

  def _asdict(self):
    return dict(dataRow=self.dataRow,
                bucketIndex=self.bucketIndex)


<<<<<<< HEAD

# PredictionElement- represents a predicted record and its asssociated
#                     bit-string encoding for a network's sensor region and/or
#                     the classification of that input as produced by
#                     a classifier.
#
# predictionRow:  A sequence of field values where each element is the predicted
#                 value in the format specified by getDecodedFieldMetaInfo().
#                 This is the output of topDownCompute() for each encoder
#
# predictionEncodings: A sequence of numpy arrays, where each element is the
#                      binary representation of the corresponding predicted field
#                      in "predictionRow".
#
# classification: The classification category of this input.
#

PredictionElement = namedtuple("PredictionElement",
                                ("predictionRow",
                                 "predictionEncodings",
                                 "classification"))



=======
>>>>>>> 59ba7ee4
class ModelResult(object):
  """
  A structure that contains the input to a model and the resulting predictions
  as well as any related information related to the predictions.

  All params below are accesses as properties of the ModelResult object.

  :param predictionNumber: (int) This should start at 0 and increase with each
         new ModelResult.
  :param rawInput: (object) The input record, as input by the user. This is a
         dictionary-like object which has attributes whose names are the same as
         the input field names
  :param sensorInput: (:class:`~.SensorInput`) object that represents the input
         record
  :param inferences: (dict) Each key is a :class:`~.InferenceType` constant
         which corresponds to the type of prediction being made. Each value is
         a an element that corresponds to the actual prediction by the model,
         including auxillary information.
  :param metrics: (:class:`~nupic.frameworks.opf.metrics.MetricsIface`)
         The metrics corresponding to the most-recent prediction/ground truth
         pair
  :param predictedFieldIdx: (int) predicted field index
  :param predictedFieldName: (string) predicted field name
  :param classifierInput: (:class:`.ClassifierInput`) input from classifier
  """

  __slots__= ("predictionNumber", "rawInput", "sensorInput", "inferences",
              "metrics", "predictedFieldIdx", "predictedFieldName",
              "classifierInput")

  def __init__(self,
               predictionNumber=None,
               rawInput=None,
               sensorInput=None,
               inferences=None,
               metrics=None,
               predictedFieldIdx=None,
               predictedFieldName=None,
               classifierInput=None):
    self.predictionNumber = predictionNumber
    self.rawInput = rawInput
    self.sensorInput = sensorInput
    self.inferences = inferences
    self.metrics = metrics
    self.predictedFieldIdx = predictedFieldIdx
    self.predictedFieldName = predictedFieldName
    self.classifierInput = classifierInput

  def __repr__(self):
     return ("ModelResult("
             "\tpredictionNumber={0}\n"
             "\trawInput={1}\n"
             "\tsensorInput={2}\n"
             "\tinferences={3}\n"
             "\tmetrics={4}\n"
             "\tpredictedFieldIdx={5}\n"
             "\tpredictedFieldName={6}\n"
             "\tclassifierInput={7}\n"
             ")").format(self.predictionNumber,
                        self.rawInput,
                        self.sensorInput,
                        self.inferences,
                        self.metrics,
                        self.predictedFieldIdx,
                        self.predictedFieldName,
                        self.classifierInput)



def validateOpfJsonValue(value, opfJsonSchemaFilename):
  """
  Validate a python object against an OPF json schema file

  :param value: target python object to validate (typically a dictionary)
  :param opfJsonSchemaFilename: (string) OPF json schema filename containing the
         json schema object. (e.g., opfTaskControlSchema.json)
  :raises: jsonhelpers.ValidationError when value fails json validation
  """

  # Create a path by joining the filename with our local json schema root
  jsonSchemaPath = os.path.join(os.path.dirname(__file__),
                                "jsonschema",
                                opfJsonSchemaFilename)

  # Validate
  jsonhelpers.validate(value, schemaPath=jsonSchemaPath)

  return



def initLogger(obj):
  """
  Helper function to create a logger object for the current object with
  the standard Numenta prefix.

  :param obj: (object) to add a logger to
  """
  if inspect.isclass(obj):
    myClass = obj
  else:
    myClass = obj.__class__
  logger = logging.getLogger(".".join(
    ['com.numenta', myClass.__module__, myClass.__name__]))
  return logger



def matchPatterns(patterns, keys):
  """
  Returns a subset of the keys that match any of the given patterns

  :param patterns: (list) regular expressions to match
  :param keys: (list) keys to search for matches
  """
  results = []
  if patterns:
    for pattern in patterns:
      prog = re.compile(pattern)
      for key in keys:
        if prog.match(key):
          results.append(key)
  else:
    return None

  return results<|MERGE_RESOLUTION|>--- conflicted
+++ resolved
@@ -281,33 +281,6 @@
                 bucketIndex=self.bucketIndex)
 
 
-<<<<<<< HEAD
-
-# PredictionElement- represents a predicted record and its asssociated
-#                     bit-string encoding for a network's sensor region and/or
-#                     the classification of that input as produced by
-#                     a classifier.
-#
-# predictionRow:  A sequence of field values where each element is the predicted
-#                 value in the format specified by getDecodedFieldMetaInfo().
-#                 This is the output of topDownCompute() for each encoder
-#
-# predictionEncodings: A sequence of numpy arrays, where each element is the
-#                      binary representation of the corresponding predicted field
-#                      in "predictionRow".
-#
-# classification: The classification category of this input.
-#
-
-PredictionElement = namedtuple("PredictionElement",
-                                ("predictionRow",
-                                 "predictionEncodings",
-                                 "classification"))
-
-
-
-=======
->>>>>>> 59ba7ee4
 class ModelResult(object):
   """
   A structure that contains the input to a model and the resulting predictions
